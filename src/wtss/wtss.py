--- conflicted
+++ resolved
@@ -253,9 +253,4 @@
         """
 
         return self.attributes.keys()
-<<<<<<< HEAD
-=======
-
-
-    def keys():
->>>>>>> b62c176a
+
